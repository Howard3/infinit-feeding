version: "3"

tasks:
  dev:
    desc: "run development server"
    deps:
      - dev:setup
    cmds:
      - task watch:tailwind & air main.go
  dev:setup:
    desc: "setup development environment"
    cmds:
      - |
        # Generate development build info
        mkdir -p ./internal/buildinfo
        cat > ./internal/buildinfo/build_vars.go << EOF
        package buildinfo

<<<<<<< HEAD
        // Development build information
        func init() {
            BuildTime = ""
            BuildHash = ""
            BuildVersion = "dev"
        }
        EOF
        echo "Development build info created"
  build:dependencies:
    desc: "run dependency builds"
    deps:
      - build:templates
      - build:buf
      - build:tailwind
  build:sqlc:
    desc: "build sqlc code"
    cmds:
      - task: build:sqlc:bulk_uploads
  build:sqlc:bulk_uploads:
    desc: "build sqlc code for bulk uploads"
    dir: internal/bulk_upload/db
    cmds:
      - sqlc generate
  build:templates:
    desc: "build templ files"
    deps:
      - build:info
    cmds:
      #      - templ fmt ./internal/webapi/templates/
      - templ generate
  build:info:
    desc: "generate build information"
    cmds:
      - |
        # Check if we're in development mode (if dev build_vars.go exists with dev version)
        if [ -f "./internal/buildinfo/build_vars.go" ] && grep -q 'BuildVersion = "dev"' "./internal/buildinfo/build_vars.go"; then
            echo "Development mode detected, skipping build info generation"
            exit 0
        fi
=======
                // Development build information
                func init() {
                    BuildTime = ""
                    BuildHash = ""
                    BuildVersion = "dev"
                }
                EOF
                echo "Development build info created"
    build:dependencies:
        desc: "run dependency builds"
        deps:
            - build:templates
            - build:buf
            - build:tailwind
    build:sqlc:
        desc: "build sqlc code"
        cmds:
            - task: build:sqlc:bulk_uploads
    build:sqlc:bulk_uploads:
        desc: "build sqlc code for bulk uploads"
        dir: internal/bulk_upload/db
        cmds:
            - sqlc generate
    build:templates:
        desc: "build templ files"
        deps:
            - build:info
        cmds:
            - go tool templ generate

    build:info:
        desc: "generate build information"
        cmds:
            - |
                # Check if we're in development mode (if dev build_vars.go exists with dev version)
                if [ -f "./internal/buildinfo/build_vars.go" ] && grep -q 'BuildVersion = "dev"' "./internal/buildinfo/build_vars.go"; then
                    echo "Development mode detected, skipping build info generation"
                    exit 0
                fi
>>>>>>> 1096d948

        BUILD_TIME=$(date -u +"%Y%m%d%H%M%S")
        BUILD_HASH=$(git rev-parse --short HEAD 2>/dev/null || echo "unknown")
        echo "Build time: $BUILD_TIME"
        echo "Build hash: $BUILD_HASH"
        # Write build info to a file that can be embedded
        mkdir -p ./internal/buildinfo
        cat > ./internal/buildinfo/build_vars.go << EOF
        package buildinfo

        // Auto-generated build information
        func init() {
            BuildTime = "$BUILD_TIME"
            BuildHash = "$BUILD_HASH"
            BuildVersion = "production"
        }
        EOF
  build:tailwind:
    desc: "build tailwind css"
    cmds:
      - npx tailwindcss -i ./static/input.css -o ./static/output.css
  watch:tailwind:
    desc: "watch tailwind css"
    cmds:
      - npx @tailwindcss/cli -i ./static/input.css -o ./static/output.css --watch
  build:buf:
    desc: "Generate event go code from proto files if proto files are newer"
    dir: "events"
    cmds:
      - buf generate
  deploy:production:
    desc: "deploy to production"
    cmds:
      - fly deploy -a infinit-feeding
  deploy:staging:
    desc: "deploy to staging"
    cmds:
      - fly deploy -a infinit-feeding-staging
  swagger:
    desc: "generate swagger docs"
    cmds:
      - ./scripts/swagger.sh
  build:docker:
    desc: "build docker image"
    cmds:
      - docker build -t infinit-feeding .<|MERGE_RESOLUTION|>--- conflicted
+++ resolved
@@ -16,7 +16,6 @@
         cat > ./internal/buildinfo/build_vars.go << EOF
         package buildinfo
 
-<<<<<<< HEAD
         // Development build information
         func init() {
             BuildTime = ""
@@ -45,8 +44,8 @@
     deps:
       - build:info
     cmds:
-      #      - templ fmt ./internal/webapi/templates/
-      - templ generate
+      - go tool templ generate
+
   build:info:
     desc: "generate build information"
     cmds:
@@ -56,47 +55,6 @@
             echo "Development mode detected, skipping build info generation"
             exit 0
         fi
-=======
-                // Development build information
-                func init() {
-                    BuildTime = ""
-                    BuildHash = ""
-                    BuildVersion = "dev"
-                }
-                EOF
-                echo "Development build info created"
-    build:dependencies:
-        desc: "run dependency builds"
-        deps:
-            - build:templates
-            - build:buf
-            - build:tailwind
-    build:sqlc:
-        desc: "build sqlc code"
-        cmds:
-            - task: build:sqlc:bulk_uploads
-    build:sqlc:bulk_uploads:
-        desc: "build sqlc code for bulk uploads"
-        dir: internal/bulk_upload/db
-        cmds:
-            - sqlc generate
-    build:templates:
-        desc: "build templ files"
-        deps:
-            - build:info
-        cmds:
-            - go tool templ generate
-
-    build:info:
-        desc: "generate build information"
-        cmds:
-            - |
-                # Check if we're in development mode (if dev build_vars.go exists with dev version)
-                if [ -f "./internal/buildinfo/build_vars.go" ] && grep -q 'BuildVersion = "dev"' "./internal/buildinfo/build_vars.go"; then
-                    echo "Development mode detected, skipping build info generation"
-                    exit 0
-                fi
->>>>>>> 1096d948
 
         BUILD_TIME=$(date -u +"%Y%m%d%H%M%S")
         BUILD_HASH=$(git rev-parse --short HEAD 2>/dev/null || echo "unknown")
